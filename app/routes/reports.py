from fastapi import (
    APIRouter,
    Depends,
    HTTPException,
    status,
    Body,
    BackgroundTasks,
)
from fastapi.responses import StreamingResponse
from sqlalchemy.orm import Session
from datetime import date, datetime
from uuid import uuid4
from typing import List, Optional, Dict, Any
import base64
import logging
from io import BytesIO
import asyncio

from app.database import get_db
from app.models import Portfolio, User, Report
from app.auth.utils import get_current_active_user
from app.utils.report_generators import (
    generate_collateral_summary,
    generate_guarantee_summary,
    generate_interest_rate_summary,
    generate_repayment_summary,
    generate_assumptions_summary,
    generate_amortised_loan_balances,
    generate_probability_default_report,
    generate_exposure_default_report,
    generate_loss_given_default_report,
    generate_ecl_detailed_report,
    generate_ecl_report_summarised,
    generate_local_impairment_details_report,
    generate_local_impairment_report_summarised,
    generate_journal_report,
    generate_report_excel,  # Changed from generate_report_pdf
)
<<<<<<< HEAD
# Use MinIO-based factory only
from app.utils.minio_reports_factory import (
    run_and_save_report_task,
    generate_presigned_url_for_download,
)
=======
from app.utils.reports_factory import (
    run_and_save_report_task, generate_sas_url
    )
>>>>>>> 970ca637
from app.config import settings
from app.schemas import (
    ReportTypeEnum,
    ReportBase,
    ReportRequest,
    ReportSaveRequest,
    ReportCreate,
    ReportUpdate,
    ReportResponse,
    ReportHistoryItem,
    ReportHistoryList,
)


router = APIRouter(prefix="/reports", tags=["reports"])

logger = logging.getLogger(__name__)

<<<<<<< HEAD
=======


>>>>>>> 970ca637

@router.post("/{portfolio_id}/generate", status_code=status.HTTP_200_OK)
async def generate_report(
    portfolio_id: int,
    report_request: ReportRequest,
    background_tasks: BackgroundTasks,
    db: Session = Depends(get_db),
    current_user: User = Depends(get_current_active_user),
):
    filename = f"{report_request.report_type.value}_{uuid4().hex}.xlsx"
    file_path = f"reports/{filename}"

    try:
        if report_request.report_type not in ["ecl_detailed_report", "ecl_report_summarised_by_stages", "BOG_impairment_detailed_report", "BOG_impairmnt_summary_by_stages", "journals_report"]:
            return {"error": "Invalid report type."}

        # Save metadata
        report = Report(
            created_by=current_user.id,  # Assuming current_user has an 'id' attribute
            report_type=report_request.report_type,
            report_date=report_request.report_date,
            report_name=filename,
            file_path=file_path,
            status="pending",
            portfolio_id=portfolio_id,  # Save the portfolio_id
            report_data={},  # Initialize report_data (you might populate this later)
        )

        db.add(report)
        db.commit()
        db.refresh(report)

<<<<<<< HEAD
        # Schedule background task (uses MinIO-backed run_and_save_report_task)
        background_tasks.add_task(run_and_save_report_task, report.id, report_request.report_type, file_path, portfolio_id)

=======
        # Schedule background task
        background_tasks.add_task(run_and_save_report_task, report.id, report_request.report_type, file_path, portfolio_id)


>>>>>>> 970ca637
        return {"message": "Report generation started", "report_id": report.id}

    except Exception as e:
        raise HTTPException(
            status_code=status.HTTP_500_INTERNAL_SERVER_ERROR,
            detail=f"Error generating report: {str(e)}",
        )
<<<<<<< HEAD
=======



>>>>>>> 970ca637


@router.get("/{portfolio_id}/history", response_model=ReportHistoryList)
async def get_report_history(
    portfolio_id: int,
    report_type: Optional[ReportTypeEnum] = None,
    start_date: Optional[date] = None,
    end_date: Optional[date] = None,
    skip: int = 0,
    limit: int = 20,
    db: Session = Depends(get_db),
    current_user: User = Depends(get_current_active_user),
):
    """
    Get the report history for a specific portfolio.
    Optional filtering by report type and date range.
    """
    # Verify portfolio exists and belongs to current user
    portfolio = (
        db.query(Portfolio)
        .filter(Portfolio.id == portfolio_id)
        .first()
    )

    if not portfolio:
        raise HTTPException(
            status_code=status.HTTP_404_NOT_FOUND, detail="Portfolio not found"
        )

    # Build query for reports
    query = db.query(Report).filter(Report.portfolio_id == portfolio_id)

    # Apply filters if provided
    if report_type:
        query = query.filter(Report.report_type == report_type)

    if start_date:
        query = query.filter(Report.report_date >= start_date)

    if end_date:
        query = query.filter(Report.report_date <= end_date)

    # Get total count for pagination
    total = query.count()

    # Apply pagination and order
    reports = query.order_by(Report.created_at.desc()).offset(skip).limit(limit).all()

    return {"items": reports, "total": total}


@router.get("/{portfolio_id}/report/{report_id}", response_model=ReportResponse)
async def get_report(
    portfolio_id: int,
    report_id: int,
    db: Session = Depends(get_db),
    current_user: User = Depends(get_current_active_user),
):
    """
    Get a specific report by ID.
    """
    # Verify portfolio exists and belongs to current user
    portfolio = (
        db.query(Portfolio)
        .filter(Portfolio.id == portfolio_id)
        .first()
    )

    if not portfolio:
        raise HTTPException(
            status_code=status.HTTP_404_NOT_FOUND, detail="Portfolio not found"
        )

    # Get the report
    report = (
        db.query(Report)
        .filter(Report.id == report_id, Report.portfolio_id == portfolio_id)
        .first()
    )

    if not report:
        raise HTTPException(
            status_code=status.HTTP_404_NOT_FOUND, detail="Report not found"
        )

    return report


@router.delete(
    "/{portfolio_id}/report/{report_id}", status_code=status.HTTP_204_NO_CONTENT
)
async def delete_report(
    portfolio_id: int,
    report_id: int,
    db: Session = Depends(get_db),
    current_user: User = Depends(get_current_active_user),
):
    """
    Delete a specific report by ID.
    """
    # Verify portfolio exists and belongs to current user
    portfolio = (
        db.query(Portfolio)
        .filter(Portfolio.id == portfolio_id)
        .first()
    )

    if not portfolio:
        raise HTTPException(
            status_code=status.HTTP_404_NOT_FOUND, detail="Portfolio not found"
        )

    # Get the report
    report = (
        db.query(Report)
        .filter(Report.id == report_id, Report.portfolio_id == portfolio_id)
        .first()
    )

    if not report:
        raise HTTPException(
            status_code=status.HTTP_404_NOT_FOUND, detail="Report not found"
        )

    # Delete the report
    try:
        db.delete(report)
        db.commit()
    except Exception as e:
        db.rollback()
        db.commit()
        raise HTTPException(status_code=500, detail=f"Delete failed: {str(e)}")
<<<<<<< HEAD
=======

>>>>>>> 970ca637


@router.get(
    "/{portfolio_id}/report/{report_id}/download", status_code=status.HTTP_200_OK
)
async def download_report_excel(
    portfolio_id: int,
    report_id: int,
    db: Session = Depends(get_db),
    current_user: User = Depends(get_current_active_user),
):
<<<<<<< HEAD
=======
   
>>>>>>> 970ca637
    portfolio = (
        db.query(Portfolio)
        .filter(Portfolio.id == portfolio_id)
        .first()
    )

    if not portfolio:
        raise HTTPException(
            status_code=status.HTTP_404_NOT_FOUND, detail="Portfolio not found"
        )

    # Get the report
    report = (
        db.query(Report)
        .filter(Report.id == report_id, Report.portfolio_id == portfolio_id)
        .first()
    )

    if not report:
        raise HTTPException(
            status_code=status.HTTP_404_NOT_FOUND, detail="Report not found"
        )

    try:
<<<<<<< HEAD
        # generate_presigned_url_for_download may be sync or async in your minio factory.
        presigned = generate_presigned_url_for_download(report.file_path)
        if asyncio.iscoroutine(presigned):
            presigned = await presigned

        return {"download_url": presigned}
=======

        return {"download_url": report.file_path}




        
>>>>>>> 970ca637

    except Exception as e:
        raise HTTPException(
            status_code=status.HTTP_500_INTERNAL_SERVER_ERROR,
<<<<<<< HEAD
            detail=f"Error generating download URL: {str(e)}",
=======
            detail=f"Error generating Excel report: {str(e)}",
>>>>>>> 970ca637
        )


@router.get("/status/{report_id}")
def get_report_status(report_id: int, db: Session = Depends(get_db)):
<<<<<<< HEAD
    status_val = db.query(Report.status).filter(Report.id == report_id).scalar()

    if not status_val:
        raise HTTPException(status_code=404, detail="Report generated in earlier versions of IFRS9PRO no report status found")
    return status_val
=======
    status = db.query(Report.status).filter(Report.id == report_id).scalar()

    if not status:
        raise HTTPException(status_code=404, detail="Report generated in earlier versions of IFRS9PRO no report status found")
    return status
>>>>>>> 970ca637
<|MERGE_RESOLUTION|>--- conflicted
+++ resolved
@@ -36,17 +36,9 @@
     generate_journal_report,
     generate_report_excel,  # Changed from generate_report_pdf
 )
-<<<<<<< HEAD
-# Use MinIO-based factory only
-from app.utils.minio_reports_factory import (
-    run_and_save_report_task,
-    generate_presigned_url_for_download,
-)
-=======
 from app.utils.reports_factory import (
     run_and_save_report_task, generate_sas_url
     )
->>>>>>> 970ca637
 from app.config import settings
 from app.schemas import (
     ReportTypeEnum,
@@ -65,11 +57,8 @@
 
 logger = logging.getLogger(__name__)
 
-<<<<<<< HEAD
-=======
-
-
->>>>>>> 970ca637
+
+
 
 @router.post("/{portfolio_id}/generate", status_code=status.HTTP_200_OK)
 async def generate_report(
@@ -102,16 +91,10 @@
         db.commit()
         db.refresh(report)
 
-<<<<<<< HEAD
-        # Schedule background task (uses MinIO-backed run_and_save_report_task)
-        background_tasks.add_task(run_and_save_report_task, report.id, report_request.report_type, file_path, portfolio_id)
-
-=======
         # Schedule background task
         background_tasks.add_task(run_and_save_report_task, report.id, report_request.report_type, file_path, portfolio_id)
 
 
->>>>>>> 970ca637
         return {"message": "Report generation started", "report_id": report.id}
 
     except Exception as e:
@@ -119,12 +102,9 @@
             status_code=status.HTTP_500_INTERNAL_SERVER_ERROR,
             detail=f"Error generating report: {str(e)}",
         )
-<<<<<<< HEAD
-=======
-
-
-
->>>>>>> 970ca637
+
+
+
 
 
 @router.get("/{portfolio_id}/history", response_model=ReportHistoryList)
@@ -257,10 +237,7 @@
         db.rollback()
         db.commit()
         raise HTTPException(status_code=500, detail=f"Delete failed: {str(e)}")
-<<<<<<< HEAD
-=======
-
->>>>>>> 970ca637
+
 
 
 @router.get(
@@ -272,10 +249,7 @@
     db: Session = Depends(get_db),
     current_user: User = Depends(get_current_active_user),
 ):
-<<<<<<< HEAD
-=======
    
->>>>>>> 970ca637
     portfolio = (
         db.query(Portfolio)
         .filter(Portfolio.id == portfolio_id)
@@ -300,14 +274,6 @@
         )
 
     try:
-<<<<<<< HEAD
-        # generate_presigned_url_for_download may be sync or async in your minio factory.
-        presigned = generate_presigned_url_for_download(report.file_path)
-        if asyncio.iscoroutine(presigned):
-            presigned = await presigned
-
-        return {"download_url": presigned}
-=======
 
         return {"download_url": report.file_path}
 
@@ -315,31 +281,18 @@
 
 
         
->>>>>>> 970ca637
 
     except Exception as e:
         raise HTTPException(
             status_code=status.HTTP_500_INTERNAL_SERVER_ERROR,
-<<<<<<< HEAD
             detail=f"Error generating download URL: {str(e)}",
-=======
-            detail=f"Error generating Excel report: {str(e)}",
->>>>>>> 970ca637
         )
 
 
 @router.get("/status/{report_id}")
 def get_report_status(report_id: int, db: Session = Depends(get_db)):
-<<<<<<< HEAD
-    status_val = db.query(Report.status).filter(Report.id == report_id).scalar()
-
-    if not status_val:
-        raise HTTPException(status_code=404, detail="Report generated in earlier versions of IFRS9PRO no report status found")
-    return status_val
-=======
     status = db.query(Report.status).filter(Report.id == report_id).scalar()
 
     if not status:
         raise HTTPException(status_code=404, detail="Report generated in earlier versions of IFRS9PRO no report status found")
-    return status
->>>>>>> 970ca637
+    return status