from fastapi import (
    APIRouter,
    Depends,
    HTTPException,
    status,
    Body,
    BackgroundTasks,
)
from fastapi.responses import StreamingResponse
from sqlalchemy.orm import Session
from datetime import date, datetime
from uuid import uuid4
from typing import List, Optional, Dict, Any
import base64
import logging
from io import BytesIO
import asyncio
from urllib.parse import urlparse

from app.database import get_db
from app.models import Portfolio, User, Report
from app.auth.utils import get_current_active_user
from app.utils.report_generators import (
    generate_collateral_summary,
    generate_guarantee_summary,
    generate_interest_rate_summary,
    generate_repayment_summary,
    generate_assumptions_summary,
    generate_amortised_loan_balances,
    generate_probability_default_report,
    generate_exposure_default_report,
    generate_loss_given_default_report,
    generate_ecl_detailed_report,
    generate_ecl_report_summarised,
    generate_local_impairment_details_report,
    generate_local_impairment_report_summarised,
    generate_journal_report,
    generate_report_excel,  # Changed from generate_report_pdf
)
<<<<<<< HEAD
# Use MinIO-based factory only
from app.utils.minio_reports_factory import (
    run_and_save_report_task,
    generate_presigned_url_for_download,
    download_report
)
=======
from app.utils.reports_factory import (
    run_and_save_report_task, generate_sas_url
    )
>>>>>>> 02e420bb
from app.config import settings
from app.schemas import (
    ReportTypeEnum,
    ReportBase,
    ReportRequest,
    ReportSaveRequest,
    ReportCreate,
    ReportUpdate,
    ReportResponse,
    ReportHistoryItem,
    ReportHistoryList,
)


router = APIRouter(prefix="/reports", tags=["reports"])

logger = logging.getLogger(__name__)




@router.post("/{portfolio_id}/generate", status_code=status.HTTP_200_OK)
async def generate_report(
    portfolio_id: int,
    report_request: ReportRequest,
    background_tasks: BackgroundTasks,
    db: Session = Depends(get_db),
    current_user: User = Depends(get_current_active_user),
):
    filename = f"{report_request.report_type.value}_{uuid4().hex}.xlsx"
    file_path = f"reports/{filename}"

    try:
        if report_request.report_type not in ["ecl_detailed_report", "ecl_report_summarised_by_stages", "BOG_impairment_detailed_report", "BOG_impairmnt_summary_by_stages", "journals_report"]:
            return {"error": "Invalid report type."}

        # Save metadata
        report = Report(
            created_by=current_user.id,  # Assuming current_user has an 'id' attribute
            report_type=report_request.report_type,
            report_date=report_request.report_date,
            report_name=filename,
            file_path=file_path,
            status="pending",
            portfolio_id=portfolio_id,  # Save the portfolio_id
            report_data={},  # Initialize report_data (you might populate this later)
        )

        db.add(report)
        db.commit()
        db.refresh(report)

<<<<<<< HEAD
        try:
            # Schedule background task (uses MinIO-backed run_and_save_report_task)
            background_tasks.add_task(run_and_save_report_task, report.id, report_request.report_type, file_path, portfolio_id)
        except Exception as e:
            # Update report status to failed
            report.status = "failed"
            db.commit()
            raise e
=======
        # Schedule background task
        background_tasks.add_task(run_and_save_report_task, report.id, report_request.report_type, file_path, portfolio_id)
>>>>>>> 02e420bb


        return {"message": "Report generation started", "report_id": report.id}

    except Exception as e:
        raise HTTPException(
            status_code=status.HTTP_500_INTERNAL_SERVER_ERROR,
            detail=f"Error generating report: {str(e)}",
        )





@router.get("/{portfolio_id}/history", response_model=ReportHistoryList)
async def get_report_history(
    portfolio_id: int,
    report_type: Optional[ReportTypeEnum] = None,
    start_date: Optional[date] = None,
    end_date: Optional[date] = None,
    skip: int = 0,
    limit: int = 20,
    db: Session = Depends(get_db),
    current_user: User = Depends(get_current_active_user),
):
    """
    Get the report history for a specific portfolio.
    Optional filtering by report type and date range.
    """
    # Verify portfolio exists and belongs to current user
    portfolio = (
        db.query(Portfolio)
        .filter(Portfolio.id == portfolio_id)
        .first()
    )

    if not portfolio:
        raise HTTPException(
            status_code=status.HTTP_404_NOT_FOUND, detail="Portfolio not found"
        )

    # Build query for reports
    query = db.query(Report).filter(Report.portfolio_id == portfolio_id)

    # Apply filters if provided
    if report_type:
        query = query.filter(Report.report_type == report_type)

    if start_date:
        query = query.filter(Report.report_date >= start_date)

    if end_date:
        query = query.filter(Report.report_date <= end_date)

    # Get total count for pagination
    total = query.count()

    # Apply pagination and order
    reports = query.order_by(Report.created_at.desc()).offset(skip).limit(limit).all()

    return {"items": reports, "total": total}


@router.get("/{portfolio_id}/report/{report_id}", response_model=ReportResponse)
async def get_report(
    portfolio_id: int,
    report_id: int,
    db: Session = Depends(get_db),
    current_user: User = Depends(get_current_active_user),
):
    """
    Get a specific report by ID.
    """
    # Verify portfolio exists and belongs to current user
    portfolio = (
        db.query(Portfolio)
        .filter(Portfolio.id == portfolio_id)
        .first()
    )

    if not portfolio:
        raise HTTPException(
            status_code=status.HTTP_404_NOT_FOUND, detail="Portfolio not found"
        )

    # Get the report
    report = (
        db.query(Report)
        .filter(Report.id == report_id, Report.portfolio_id == portfolio_id)
        .first()
    )

    if not report:
        raise HTTPException(
            status_code=status.HTTP_404_NOT_FOUND, detail="Report not found"
        )

    return report


@router.delete(
    "/{portfolio_id}/report/{report_id}", status_code=status.HTTP_204_NO_CONTENT
)
async def delete_report(
    portfolio_id: int,
    report_id: int,
    db: Session = Depends(get_db),
    current_user: User = Depends(get_current_active_user),
):
    """
    Delete a specific report by ID.
    """
    # Verify portfolio exists and belongs to current user
    portfolio = (
        db.query(Portfolio)
        .filter(Portfolio.id == portfolio_id)
        .first()
    )

    if not portfolio:
        raise HTTPException(
            status_code=status.HTTP_404_NOT_FOUND, detail="Portfolio not found"
        )

    # Get the report
    report = (
        db.query(Report)
        .filter(Report.id == report_id, Report.portfolio_id == portfolio_id)
        .first()
    )

    if not report:
        raise HTTPException(
            status_code=status.HTTP_404_NOT_FOUND, detail="Report not found"
        )

    # Delete the report
    try:
        db.delete(report)
        db.commit()
    except Exception as e:
        db.rollback()
        db.commit()
        raise HTTPException(status_code=500, detail=f"Delete failed: {str(e)}")


<<<<<<< HEAD
@router.get("/{portfolio_id}/report/{report_id}/download", status_code=status.HTTP_200_OK)
=======

@router.get(
    "/{portfolio_id}/report/{report_id}/download", status_code=status.HTTP_200_OK
)
>>>>>>> 02e420bb
async def download_report_excel(
    portfolio_id: int,
    report_id: int,
    db: Session = Depends(get_db),
    current_user: User = Depends(get_current_active_user),
):
<<<<<<< HEAD
    """
    Fetch report metadata and download the actual file from MinIO.
    Only uses `report_name` from the report object.
    """
    # 1️⃣ Fetch report metadata
=======
   
    portfolio = (
        db.query(Portfolio)
        .filter(Portfolio.id == portfolio_id)
        .first()
    )

    if not portfolio:
        raise HTTPException(
            status_code=status.HTTP_404_NOT_FOUND, detail="Portfolio not found"
        )

    # Get the report
>>>>>>> 02e420bb
    report = (
        db.query(Report)
        .filter(Report.id == report_id, Report.portfolio_id == portfolio_id)
        .first()
    )

    if not report:
        raise HTTPException(status_code=status.HTTP_404_NOT_FOUND, detail="Report not found")

<<<<<<< HEAD
    # 2️⃣ Extract report_name
    report_name = report.report_name
    bucket_name = "ifrs9pro-reports"
    object_name = f"reports/{report_name}"

    # 3️⃣ Download and stream the file
    try:
        file_data = download_report(bucket_name, object_name)
        if asyncio.iscoroutine(file_data):
            file_data = await file_data

        return StreamingResponse(
            file_data,
            media_type="application/vnd.openxmlformats-officedocument.spreadsheetml.sheet",
            headers={"Content-Disposition": f"attachment; filename={report_name}"}
        )
=======
    try:

        return {"download_url": report.file_path}




        
>>>>>>> 02e420bb

    except FileNotFoundError:
        raise HTTPException(
            status_code=status.HTTP_404_NOT_FOUND,
            detail=f"Report '{report_name}' not found in bucket '{bucket_name}'"
        )
    except Exception as e:
        raise HTTPException(
            status_code=status.HTTP_500_INTERNAL_SERVER_ERROR,
            detail=f"Error downloading report: {str(e)}"
        )


@router.get("/status/{report_id}")
def get_report_status(report_id: int, db: Session = Depends(get_db)):
    status = db.query(Report.status).filter(Report.id == report_id).scalar()

    if not status:
        raise HTTPException(status_code=404, detail="Report generated in earlier versions of IFRS9PRO no report status found")
    return status<|MERGE_RESOLUTION|>--- conflicted
+++ resolved
@@ -37,18 +37,9 @@
     generate_journal_report,
     generate_report_excel,  # Changed from generate_report_pdf
 )
-<<<<<<< HEAD
-# Use MinIO-based factory only
-from app.utils.minio_reports_factory import (
-    run_and_save_report_task,
-    generate_presigned_url_for_download,
-    download_report
-)
-=======
 from app.utils.reports_factory import (
     run_and_save_report_task, generate_sas_url
     )
->>>>>>> 02e420bb
 from app.config import settings
 from app.schemas import (
     ReportTypeEnum,
@@ -101,19 +92,8 @@
         db.commit()
         db.refresh(report)
 
-<<<<<<< HEAD
-        try:
-            # Schedule background task (uses MinIO-backed run_and_save_report_task)
-            background_tasks.add_task(run_and_save_report_task, report.id, report_request.report_type, file_path, portfolio_id)
-        except Exception as e:
-            # Update report status to failed
-            report.status = "failed"
-            db.commit()
-            raise e
-=======
         # Schedule background task
         background_tasks.add_task(run_and_save_report_task, report.id, report_request.report_type, file_path, portfolio_id)
->>>>>>> 02e420bb
 
 
         return {"message": "Report generation started", "report_id": report.id}
@@ -260,27 +240,16 @@
         raise HTTPException(status_code=500, detail=f"Delete failed: {str(e)}")
 
 
-<<<<<<< HEAD
-@router.get("/{portfolio_id}/report/{report_id}/download", status_code=status.HTTP_200_OK)
-=======
 
 @router.get(
     "/{portfolio_id}/report/{report_id}/download", status_code=status.HTTP_200_OK
 )
->>>>>>> 02e420bb
 async def download_report_excel(
     portfolio_id: int,
     report_id: int,
     db: Session = Depends(get_db),
     current_user: User = Depends(get_current_active_user),
 ):
-<<<<<<< HEAD
-    """
-    Fetch report metadata and download the actual file from MinIO.
-    Only uses `report_name` from the report object.
-    """
-    # 1️⃣ Fetch report metadata
-=======
    
     portfolio = (
         db.query(Portfolio)
@@ -294,7 +263,6 @@
         )
 
     # Get the report
->>>>>>> 02e420bb
     report = (
         db.query(Report)
         .filter(Report.id == report_id, Report.portfolio_id == portfolio_id)
@@ -304,25 +272,7 @@
     if not report:
         raise HTTPException(status_code=status.HTTP_404_NOT_FOUND, detail="Report not found")
 
-<<<<<<< HEAD
-    # 2️⃣ Extract report_name
-    report_name = report.report_name
-    bucket_name = "ifrs9pro-reports"
-    object_name = f"reports/{report_name}"
-
-    # 3️⃣ Download and stream the file
     try:
-        file_data = download_report(bucket_name, object_name)
-        if asyncio.iscoroutine(file_data):
-            file_data = await file_data
-
-        return StreamingResponse(
-            file_data,
-            media_type="application/vnd.openxmlformats-officedocument.spreadsheetml.sheet",
-            headers={"Content-Disposition": f"attachment; filename={report_name}"}
-        )
-=======
-    try:
 
         return {"download_url": report.file_path}
 
@@ -330,7 +280,6 @@
 
 
         
->>>>>>> 02e420bb
 
     except FileNotFoundError:
         raise HTTPException(
