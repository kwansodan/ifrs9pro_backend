from dotenv import load_dotenv
import os
from app.utils.db import convert_libpq_to_sqlalchemy
from azure.storage.blob import BlobServiceClient, BlobClient, ContainerClient
import os

load_dotenv()  # Load environment variables from .env
load_dotenv(dotenv_path=os.path.join(os.path.dirname(__file__), '..', '.env'))


class Settings:
    SECRET_KEY: str = os.getenv("SECRET_KEY")
    DEBUG: bool = os.getenv("DEBUG", "false").lower() == "true"
    INVITATION_EXPIRE_HOURS: int = int(os.getenv("INVITATION_EXPIRE_HOURS", "24"))
    ACCESS_TOKEN_EXPIRE_HOURS: int = int(os.getenv("ACCESS_TOKEN_EXPIRE_HOURS", "24"))
    ACCESS_TOKEN_EXPIRE_MINUTES: int = int(os.getenv("ACCESS_TOKEN_EXPIRE_MINUTES", "30"))
    SQLALCHEMY_DATABASE_URL: str = os.getenv("SQLALCHEMY_DATABASE_URL")
    AZURE_STORAGE_CONNECTION_STRING = os.getenv("AZURE_STORAGE_CONNECTION_STRING")
    AZURE_STORAGE_ACCOUNT_KEY = os.getenv("AZURE_STORAGE_ACCOUNT_KEY")
    CONTAINER_NAME = os.getenv("CONTAINER_NAME")
    AZURE_STORAGE_ACCOUNT_NAME = os.getenv("AZURE_STORAGE_ACCOUNT_NAME")
<<<<<<< HEAD
    
    # MinIO settings
    MINIO_ENDPOINT = os.getenv("MINIO_ENDPOINT", "http://localhost:9000")
    MINIO_ACCESS_KEY = os.getenv("MINIO_ACCESS_KEY", "minioadmin")
    MINIO_SECRET_KEY = os.getenv("MINIO_SECRET_KEY", "minioadmin")
    MINIO_BUCKET_NAME = os.getenv("MINIO_BUCKET_NAME", "ifrs9pro")
=======
>>>>>>> 970ca637

settings = Settings()<|MERGE_RESOLUTION|>--- conflicted
+++ resolved
@@ -19,14 +19,5 @@
     AZURE_STORAGE_ACCOUNT_KEY = os.getenv("AZURE_STORAGE_ACCOUNT_KEY")
     CONTAINER_NAME = os.getenv("CONTAINER_NAME")
     AZURE_STORAGE_ACCOUNT_NAME = os.getenv("AZURE_STORAGE_ACCOUNT_NAME")
-<<<<<<< HEAD
-    
-    # MinIO settings
-    MINIO_ENDPOINT = os.getenv("MINIO_ENDPOINT", "http://localhost:9000")
-    MINIO_ACCESS_KEY = os.getenv("MINIO_ACCESS_KEY", "minioadmin")
-    MINIO_SECRET_KEY = os.getenv("MINIO_SECRET_KEY", "minioadmin")
-    MINIO_BUCKET_NAME = os.getenv("MINIO_BUCKET_NAME", "ifrs9pro")
-=======
->>>>>>> 970ca637
 
 settings = Settings()