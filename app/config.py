--- conflicted
+++ resolved
@@ -19,15 +19,5 @@
     AZURE_STORAGE_ACCOUNT_KEY = os.getenv("AZURE_STORAGE_ACCOUNT_KEY")
     CONTAINER_NAME = os.getenv("CONTAINER_NAME")
     AZURE_STORAGE_ACCOUNT_NAME = os.getenv("AZURE_STORAGE_ACCOUNT_NAME")
-<<<<<<< HEAD
-    
-    # MinIO settings
-    MINIO_ENDPOINT = os.getenv("MINIO_ENDPOINT", "http://minio:9000")
-    MINIO_PUBLIC_ENDPOINT = os.getenv("MINIO_PUBLIC_ENDPOINT", 'http://localhost:9000')
-    MINIO_ACCESS_KEY = os.getenv("MINIO_ACCESS_KEY")
-    MINIO_SECRET_KEY = os.getenv("MINIO_SECRET_KEY")
-    MINIO_BUCKET_NAME = os.getenv("MINIO_BUCKET_NAME", "ifrs9pro-reports")
-=======
->>>>>>> 02e420bb
 
 settings = Settings()